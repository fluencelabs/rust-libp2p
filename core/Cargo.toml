[package]
name = "fluence-fork-libp2p-core"
edition = "2018"
description = "Core traits and structs of libp2p"
<<<<<<< HEAD
version = "0.26.1"
=======
version = "0.27.1"
>>>>>>> dcfbe4f2
authors = ["Parity Technologies <admin@parity.io>"]
license = "MIT"
repository = "https://github.com/libp2p/rust-libp2p"
keywords = ["peer-to-peer", "libp2p", "networking"]
categories = ["network-programming", "asynchronous"]

[lib]
name = "libp2p_core"

[dependencies]
asn1_der = "0.6.1"
bs58 = "0.4.0"
ed25519-dalek = "1.0.1"
either = "1.5"
fnv = "1.0"
futures = { version = "0.3.1", features = ["executor", "thread-pool"] }
futures-timer = "3"
lazy_static = "1.2"
libsecp256k1 = { version = "0.3.1", optional = true }
log = "0.4"
<<<<<<< HEAD
multiaddr = { package = "fluence-fork-parity-multiaddr", version = "0.10.1", path = "../misc/multiaddr" }
multihash = { version = "0.13", default-features = false, features = ["std", "multihash-impl", "identity", "sha2"] }
multistream-select = { version = "0.9.2", path = "../misc/multistream-select", package = "fluence-fork-multistream-select" }
=======
multiaddr = { package = "parity-multiaddr", version = "0.11", path = "../misc/multiaddr" }
multihash = { version = "0.13", default-features = false, features = ["std", "multihash-impl", "identity", "sha2"] }
multistream-select = { version = "0.10", path = "../misc/multistream-select" }
>>>>>>> dcfbe4f2
parking_lot = "0.11.0"
pin-project = "1.0.0"
prost = "0.7"
rand = "0.7"
rw-stream-sink = "0.2.0"
sha2 = "0.9.1"
smallvec = "1.0"
thiserror = "1.0"
unsigned-varint = "0.7"
void = "1"
zeroize = "1"
serde = { version = "1.0.114", default-features = false }

[target.'cfg(not(target_arch = "wasm32"))'.dependencies]
ring = { version = "0.16.9", features = ["alloc", "std"], default-features = false }

[dev-dependencies]
async-std = { version = "1.6.2", features = ["attributes"] }
criterion = "0.3"
<<<<<<< HEAD
libp2p-mplex = { path = "../muxers/mplex", package = "fluence-fork-libp2p-mplex" }
libp2p-noise = { path = "../protocols/noise", package = "fluence-fork-libp2p-noise" }
libp2p-tcp = { path = "../transports/tcp", features = ["async-std"], package = "fluence-fork-libp2p-tcp" }
=======
libp2p-mplex = { path = "../muxers/mplex" }
libp2p-noise = { path = "../transports/noise" }
libp2p-tcp = { path = "../transports/tcp" }
>>>>>>> dcfbe4f2
multihash = { version = "0.13", default-features = false, features = ["arb"] }
quickcheck = "0.9.0"
wasm-timer = "0.2"

[build-dependencies]
prost-build = "0.7"

[features]
default = ["secp256k1"]
secp256k1 = ["libsecp256k1"]

[[bench]]
name = "peer_id"
harness = false

[package.metadata.workspaces]
independent = true<|MERGE_RESOLUTION|>--- conflicted
+++ resolved
@@ -2,11 +2,7 @@
 name = "fluence-fork-libp2p-core"
 edition = "2018"
 description = "Core traits and structs of libp2p"
-<<<<<<< HEAD
-version = "0.26.1"
-=======
 version = "0.27.1"
->>>>>>> dcfbe4f2
 authors = ["Parity Technologies <admin@parity.io>"]
 license = "MIT"
 repository = "https://github.com/libp2p/rust-libp2p"
@@ -27,15 +23,9 @@
 lazy_static = "1.2"
 libsecp256k1 = { version = "0.3.1", optional = true }
 log = "0.4"
-<<<<<<< HEAD
-multiaddr = { package = "fluence-fork-parity-multiaddr", version = "0.10.1", path = "../misc/multiaddr" }
+multiaddr = { package = "fluence-fork-parity-multiaddr", version = "0.11", path = "../misc/multiaddr" }
 multihash = { version = "0.13", default-features = false, features = ["std", "multihash-impl", "identity", "sha2"] }
-multistream-select = { version = "0.9.2", path = "../misc/multistream-select", package = "fluence-fork-multistream-select" }
-=======
-multiaddr = { package = "parity-multiaddr", version = "0.11", path = "../misc/multiaddr" }
-multihash = { version = "0.13", default-features = false, features = ["std", "multihash-impl", "identity", "sha2"] }
-multistream-select = { version = "0.10", path = "../misc/multistream-select" }
->>>>>>> dcfbe4f2
+multistream-select = { version = "0.10", path = "../misc/multistream-select", package = "fluence-fork-multistream-select" }
 parking_lot = "0.11.0"
 pin-project = "1.0.0"
 prost = "0.7"
@@ -55,15 +45,9 @@
 [dev-dependencies]
 async-std = { version = "1.6.2", features = ["attributes"] }
 criterion = "0.3"
-<<<<<<< HEAD
 libp2p-mplex = { path = "../muxers/mplex", package = "fluence-fork-libp2p-mplex" }
-libp2p-noise = { path = "../protocols/noise", package = "fluence-fork-libp2p-noise" }
-libp2p-tcp = { path = "../transports/tcp", features = ["async-std"], package = "fluence-fork-libp2p-tcp" }
-=======
-libp2p-mplex = { path = "../muxers/mplex" }
-libp2p-noise = { path = "../transports/noise" }
-libp2p-tcp = { path = "../transports/tcp" }
->>>>>>> dcfbe4f2
+libp2p-noise = { path = "../transports/noise", package = "fluence-fork-libp2p-noise" }
+libp2p-tcp = { path = "../transports/tcp", package = "fluence-fork-libp2p-tcp" }
 multihash = { version = "0.13", default-features = false, features = ["arb"] }
 quickcheck = "0.9.0"
 wasm-timer = "0.2"
