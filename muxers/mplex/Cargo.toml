--- conflicted
+++ resolved
@@ -2,11 +2,7 @@
 name = "fluence-fork-libp2p-mplex"
 edition = "2018"
 description = "Mplex multiplexing protocol for libp2p"
-<<<<<<< HEAD
-version = "0.26.1"
-=======
 version = "0.27.1"
->>>>>>> dcfbe4f2
 authors = ["Parity Technologies <admin@parity.io>"]
 license = "MIT"
 repository = "https://github.com/libp2p/rust-libp2p"
@@ -19,13 +15,8 @@
 [dependencies]
 bytes = "1"
 futures = "0.3.1"
-<<<<<<< HEAD
-futures_codec = "0.4.1"
-libp2p-core = { version = "0.26.1", path = "../../core", package = "fluence-fork-libp2p-core" }
-=======
 asynchronous-codec = "0.6"
-libp2p-core = { version = "0.27.0", path = "../../core" }
->>>>>>> dcfbe4f2
+libp2p-core = { version = "0.27.0", path = "../../core", package = "fluence-fork-libp2p-core" }
 log = "0.4"
 nohash-hasher = "0.2"
 parking_lot = "0.11"
@@ -38,13 +29,8 @@
 criterion = "0.3"
 env_logger = "0.8"
 futures = "0.3"
-<<<<<<< HEAD
-libp2p-tcp = { path = "../../transports/tcp", features = ["async-std"], package = "fluence-fork-libp2p-tcp" }
-libp2p-plaintext = { path = "../../protocols/plaintext", package = "fluence-fork-libp2p-plaintext" }
-=======
-libp2p-tcp = { path = "../../transports/tcp" }
-libp2p-plaintext = { path = "../../transports/plaintext" }
->>>>>>> dcfbe4f2
+libp2p-tcp = { path = "../../transports/tcp", package = "fluence-fork-libp2p-tcp" }
+libp2p-plaintext = { path = "../../transports/plaintext", package = "fluence-fork-libp2p-plaintext" }
 quickcheck = "0.9"
 rand = "0.7"
 
