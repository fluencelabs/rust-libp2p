[package]
name = "fluence-fork-libp2p-yamux"
edition = "2018"
description = "Yamux multiplexing protocol for libp2p"
<<<<<<< HEAD
version = "0.29.1"
=======
version = "0.30.1"
>>>>>>> dcfbe4f2
authors = ["Parity Technologies <admin@parity.io>"]
license = "MIT"
repository = "https://github.com/libp2p/rust-libp2p"
keywords = ["peer-to-peer", "libp2p", "networking"]
categories = ["network-programming", "asynchronous"]

[lib]
name = "libp2p_yamux"

[dependencies]
futures = "0.3.1"
<<<<<<< HEAD
libp2p-core = { version = "0.26.1", path = "../../core", package = "fluence-fork-libp2p-core" }
parking_lot = "0.11"
thiserror = "1.0"
yamux = "0.8.0"

[package.metadata.workspaces]
independent = true
=======
libp2p-core = { version = "0.27.0", path = "../../core" }
parking_lot = "0.11"
thiserror = "1.0"
yamux = "0.8.1"
>>>>>>> dcfbe4f2
<|MERGE_RESOLUTION|>--- conflicted
+++ resolved
@@ -2,11 +2,7 @@
 name = "fluence-fork-libp2p-yamux"
 edition = "2018"
 description = "Yamux multiplexing protocol for libp2p"
-<<<<<<< HEAD
-version = "0.29.1"
-=======
 version = "0.30.1"
->>>>>>> dcfbe4f2
 authors = ["Parity Technologies <admin@parity.io>"]
 license = "MIT"
 repository = "https://github.com/libp2p/rust-libp2p"
@@ -18,17 +14,10 @@
 
 [dependencies]
 futures = "0.3.1"
-<<<<<<< HEAD
-libp2p-core = { version = "0.26.1", path = "../../core", package = "fluence-fork-libp2p-core" }
-parking_lot = "0.11"
-thiserror = "1.0"
-yamux = "0.8.0"
-
-[package.metadata.workspaces]
-independent = true
-=======
-libp2p-core = { version = "0.27.0", path = "../../core" }
+libp2p-core = { version = "0.27.1", path = "../../core", package = "fluence-fork-libp2p-core" }
 parking_lot = "0.11"
 thiserror = "1.0"
 yamux = "0.8.1"
->>>>>>> dcfbe4f2
+
+[package.metadata.workspaces]
+independent = true