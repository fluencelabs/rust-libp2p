[package]
name = "fluence-fork-libp2p-yamux"
edition = "2018"
description = "Yamux multiplexing protocol for libp2p"
version = "0.29.0"
authors = ["Parity Technologies <admin@parity.io>"]
license = "MIT"
repository = "https://github.com/libp2p/rust-libp2p"
keywords = ["peer-to-peer", "libp2p", "networking"]
categories = ["network-programming", "asynchronous"]

[lib]
name = "libp2p_yamux"

[dependencies]
futures = "0.3.1"
<<<<<<< HEAD
libp2p-core = { version = "0.20.0", path = "../../core", package = "fluence-fork-libp2p-core" }
parking_lot = "0.10"
thiserror = "1.0"
yamux = "0.4.5"

[package.metadata.workspaces]
independent = true
=======
libp2p-core = { version = "0.26.0", path = "../../core" }
parking_lot = "0.11"
thiserror = "1.0"
yamux = "0.8.0"
>>>>>>> df7e73ec
<|MERGE_RESOLUTION|>--- conflicted
+++ resolved
@@ -14,17 +14,10 @@
 
 [dependencies]
 futures = "0.3.1"
-<<<<<<< HEAD
-libp2p-core = { version = "0.20.0", path = "../../core", package = "fluence-fork-libp2p-core" }
-parking_lot = "0.10"
-thiserror = "1.0"
-yamux = "0.4.5"
-
-[package.metadata.workspaces]
-independent = true
-=======
-libp2p-core = { version = "0.26.0", path = "../../core" }
+libp2p-core = { version = "0.26.0", path = "../../core", package = "fluence-fork-libp2p-core" }
 parking_lot = "0.11"
 thiserror = "1.0"
 yamux = "0.8.0"
->>>>>>> df7e73ec
+
+[package.metadata.workspaces]
+independent = true