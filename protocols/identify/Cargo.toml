--- conflicted
+++ resolved
@@ -2,11 +2,7 @@
 name = "fluence-fork-libp2p-identify"
 edition = "2018"
 description = "Nodes identifcation protocol for libp2p"
-<<<<<<< HEAD
-version = "0.26.1"
-=======
 version = "0.28.0"
->>>>>>> dcfbe4f2
 authors = ["Parity Technologies <admin@parity.io>"]
 license = "MIT"
 repository = "https://github.com/libp2p/rust-libp2p"
@@ -18,13 +14,8 @@
 
 [dependencies]
 futures = "0.3.1"
-<<<<<<< HEAD
-libp2p-core = { version = "0.26.1", path = "../../core", package = "fluence-fork-libp2p-core" }
-libp2p-swarm = { version = "0.26.1", path = "../../swarm", package = "fluence-fork-libp2p-swarm" }
-=======
-libp2p-core = { version = "0.27.0", path = "../../core" }
-libp2p-swarm = { version = "0.28.0", path = "../../swarm" }
->>>>>>> dcfbe4f2
+libp2p-core = { version = "0.27.1", path = "../../core", package = "fluence-fork-libp2p-core" }
+libp2p-swarm = { version = "0.28.1", path = "../../swarm", package = "fluence-fork-libp2p-swarm" }
 log = "0.4.1"
 prost = "0.7"
 smallvec = "1.0"
@@ -32,22 +23,12 @@
 
 [dev-dependencies]
 async-std = "1.6.2"
-<<<<<<< HEAD
 libp2p-mplex = { path = "../../muxers/mplex", package = "fluence-fork-libp2p-mplex" }
-libp2p-noise = { path = "../../protocols/noise", package = "fluence-fork-libp2p-noise" }
-libp2p-tcp = { path = "../../transports/tcp", features = ["async-std"], package = "fluence-fork-libp2p-tcp" }
-
-[build-dependencies]
-prost-build = "0.6"
-
-
-[package.metadata.workspaces]
-independent = true
-=======
-libp2p-mplex = { path = "../../muxers/mplex" }
-libp2p-noise = { path = "../../transports/noise" }
-libp2p-tcp = { path = "../../transports/tcp" }
+libp2p-noise = { path = "../../transports/noise", package = "fluence-fork-libp2p-noise" }
+libp2p-tcp = { path = "../../transports/tcp", package = "fluence-fork-libp2p-tcp" }
 
 [build-dependencies]
 prost-build = "0.7"
->>>>>>> dcfbe4f2
+
+[package.metadata.workspaces]
+independent = true