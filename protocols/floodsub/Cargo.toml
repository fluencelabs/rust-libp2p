--- conflicted
+++ resolved
@@ -2,11 +2,7 @@
 name = "fluence-fork-libp2p-floodsub"
 edition = "2018"
 description = "Floodsub protocol for libp2p"
-<<<<<<< HEAD
-version = "0.26.1"
-=======
 version = "0.28.0"
->>>>>>> dcfbe4f2
 authors = ["Parity Technologies <admin@parity.io>"]
 license = "MIT"
 repository = "https://github.com/libp2p/rust-libp2p"
@@ -20,25 +16,16 @@
 cuckoofilter = "0.5.0"
 fnv = "1.0"
 futures = "0.3.1"
-<<<<<<< HEAD
-libp2p-core = { version = "0.26.1", path = "../../core", package = "fluence-fork-libp2p-core" }
-libp2p-swarm = { version = "0.26.1", path = "../../swarm", package = "fluence-fork-libp2p-swarm" }
-=======
-libp2p-core = { version = "0.27.0", path = "../../core" }
-libp2p-swarm = { version = "0.28.0", path = "../../swarm" }
->>>>>>> dcfbe4f2
+libp2p-core = { version = "0.27.0", path = "../../core", package = "fluence-fork-libp2p-core" }
+libp2p-swarm = { version = "0.28.0", path = "../../swarm", package = "fluence-fork-libp2p-swarm" }
 log = "0.4"
 prost = "0.7"
 rand = "0.7"
 smallvec = "1.0"
 
 [build-dependencies]
-<<<<<<< HEAD
-prost-build = "0.6"
+prost-build = "0.7"
 
 
 [package.metadata.workspaces]
-independent = true
-=======
-prost-build = "0.7"
->>>>>>> dcfbe4f2
+independent = true