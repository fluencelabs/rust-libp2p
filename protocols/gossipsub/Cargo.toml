--- conflicted
+++ resolved
@@ -28,11 +28,7 @@
 prost = "0.6.1"
 
 [dev-dependencies]
-<<<<<<< HEAD
-async-std = "~1.5.0"
-=======
 async-std = "1.6.2"
->>>>>>> 5e0bb103
 env_logger = "0.7.1"
 libp2p-plaintext = { path = "../plaintext" }
 libp2p-yamux = { path = "../../muxers/yamux" }
