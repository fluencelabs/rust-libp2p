--- conflicted
+++ resolved
@@ -2,11 +2,7 @@
 name = "fluence-fork-libp2p-kad"
 edition = "2018"
 description = "Kademlia protocol for libp2p"
-<<<<<<< HEAD
-version = "0.27.1"
-=======
 version = "0.29.0"
->>>>>>> dcfbe4f2
 authors = ["Parity Technologies <admin@parity.io>"]
 license = "MIT"
 repository = "https://github.com/libp2p/rust-libp2p"
@@ -24,15 +20,9 @@
 asynchronous-codec = "0.6"
 futures = "0.3.1"
 log = "0.4"
-<<<<<<< HEAD
-libp2p-core = { version = "0.26.1", path = "../../core", package = "fluence-fork-libp2p-core" }
-libp2p-swarm = { version = "0.26.1", path = "../../swarm", package = "fluence-fork-libp2p-swarm" }
-prost = "0.6.1"
-=======
-libp2p-core = { version = "0.27.0", path = "../../core" }
-libp2p-swarm = { version = "0.28.0", path = "../../swarm" }
+libp2p-core = { version = "0.27.0", path = "../../core", package = "fluence-fork-libp2p-core" }
+libp2p-swarm = { version = "0.28.0", path = "../../swarm", package = "fluence-fork-libp2p-swarm" }
 prost = "0.7"
->>>>>>> dcfbe4f2
 rand = "0.7.2"
 sha2 = "0.9.1"
 smallvec = "1.0"
@@ -48,23 +38,14 @@
 
 [dev-dependencies]
 futures-timer = "3.0"
-<<<<<<< HEAD
-libp2p-noise = { path = "../noise", package = "fluence-fork-libp2p-noise" }
+libp2p-noise = { path = "../../transports/noise", package = "fluence-fork-libp2p-noise" }
 libp2p-yamux = { path = "../../muxers/yamux", package = "fluence-fork-libp2p-yamux" }
-=======
-libp2p-noise = { path = "../../transports/noise" }
-libp2p-yamux = { path = "../../muxers/yamux" }
->>>>>>> dcfbe4f2
 quickcheck = "0.9.0"
 env_logger = "0.7.1"
 
 [build-dependencies]
-<<<<<<< HEAD
-prost-build = "0.6"
+prost-build = "0.7"
 
 
 [package.metadata.workspaces]
-independent = true
-=======
-prost-build = "0.7"
->>>>>>> dcfbe4f2
+independent = true