// Copyright 2019 Parity Technologies (UK) Ltd.
//
// Permission is hereby granted, free of charge, to any person obtaining a
// copy of this software and associated documentation files (the "Software"),
// to deal in the Software without restriction, including without limitation
// the rights to use, copy, modify, merge, publish, distribute, sublicense,
// and/or sell copies of the Software, and to permit persons to whom the
// Software is furnished to do so, subject to the following conditions:
//
// The above copyright notice and this permission notice shall be included in
// all copies or substantial portions of the Software.
//
// THE SOFTWARE IS PROVIDED "AS IS", WITHOUT WARRANTY OF ANY KIND, EXPRESS
// OR IMPLIED, INCLUDING BUT NOT LIMITED TO THE WARRANTIES OF MERCHANTABILITY,
// FITNESS FOR A PARTICULAR PURPOSE AND NONINFRINGEMENT. IN NO EVENT SHALL THE
// AUTHORS OR COPYRIGHT HOLDERS BE LIABLE FOR ANY CLAIM, DAMAGES OR OTHER
// LIABILITY, WHETHER IN AN ACTION OF CONTRACT, TORT OR OTHERWISE, ARISING
// FROM, OUT OF OR IN CONNECTION WITH THE SOFTWARE OR THE USE OR OTHER
// DEALINGS IN THE SOFTWARE.

use libp2p_core::Multiaddr;
use smallvec::SmallVec;
use std::fmt;

/// A non-empty list of (unique) addresses of a peer in the routing table.
#[derive(Clone, PartialEq, Eq)]
pub struct Addresses {
    addrs: SmallVec<[Multiaddr; 6]>,
}

<<<<<<< HEAD
#[derive(PartialEq, Eq, Debug)]
pub enum Remove {
    Completely = 0,
    KeepLast = 1
}

=======
#[allow(clippy::len_without_is_empty)]
>>>>>>> dcfbe4f2
impl Addresses {
    /// Creates a new list of addresses.
    pub fn new(addr: Multiaddr) -> Addresses {
        let mut addrs = SmallVec::new();
        addrs.push(addr);
        Addresses { addrs }
    }

    /// Gets a reference to the first address in the list.
    pub fn first(&self) -> &Multiaddr {
        &self.addrs[0]
    }

    /// Returns an iterator over the addresses.
    pub fn iter(&self) -> impl Iterator<Item = &Multiaddr> {
        self.addrs.iter()
    }

    /// Returns a mutable iterator over the addresses.
    pub fn iter_mut(&mut self) -> impl Iterator<Item = &mut Multiaddr> {
        self.addrs.iter_mut()
    }

    /// Returns the number of addresses in the list.
    pub fn len(&self) -> usize {
        self.addrs.len()
    }

    /// Converts the addresses into a `Vec`.
    pub fn into_vec(self) -> Vec<Multiaddr> {
        self.addrs.into_vec()
    }

    /// Removes the given address from the list.
    ///
    /// Returns `Ok(())` if the address is either not in the list or was found and
    /// removed. Returns `Err(())` if the address is the last remaining address,
    /// which cannot be removed.
    ///
    /// An address should only be removed if is determined to be invalid or
    /// otherwise unreachable.
    pub fn remove(&mut self, addr: &Multiaddr, mode: Remove) -> Result<(),()> {
        if mode == Remove::KeepLast && self.addrs.len() == 1 {
            return Err(())
        }

        if let Some(pos) = self.addrs.iter().position(|a| a == addr) {
            self.addrs.remove(pos);
            if self.addrs.len() <= self.addrs.inline_size() {
                self.addrs.shrink_to_fit();
            }
        }

        Ok(())
    }

    /// Adds a new address to the end of the list.
    ///
    /// Returns true if the address was added, false otherwise (i.e. if the
    /// address is already in the list).
    pub fn insert(&mut self, addr: Multiaddr) -> bool {
        if self.addrs.iter().all(|a| *a != addr) {
            self.addrs.push(addr);
            true
        } else {
            false
        }
    }

    /// Replaces an old address with a new address.
    ///
    /// Returns true if the previous address was found and replaced with a clone
    /// of the new address, returns false otherwise.
    pub fn replace(&mut self, old: &Multiaddr, new: &Multiaddr) -> bool {
        if let Some(a) = self.addrs.iter_mut().find(|a| *a == old) {
            *a = new.clone();
            return true
        }

        false
    }
}

impl From<SmallVec<[Multiaddr; 6]>> for Addresses {
    fn from(addrs: SmallVec<[Multiaddr; 6]>) -> Self {
        Addresses {
            addrs
        }
    }
}

impl fmt::Debug for Addresses {
    fn fmt(&self, f: &mut fmt::Formatter<'_>) -> fmt::Result {
        f.debug_list()
            .entries(self.addrs.iter())
            .finish()
    }
}<|MERGE_RESOLUTION|>--- conflicted
+++ resolved
@@ -28,16 +28,13 @@
     addrs: SmallVec<[Multiaddr; 6]>,
 }
 
-<<<<<<< HEAD
 #[derive(PartialEq, Eq, Debug)]
 pub enum Remove {
     Completely = 0,
     KeepLast = 1
 }
 
-=======
 #[allow(clippy::len_without_is_empty)]
->>>>>>> dcfbe4f2
 impl Addresses {
     /// Creates a new list of addresses.
     pub fn new(addr: Multiaddr) -> Addresses {
