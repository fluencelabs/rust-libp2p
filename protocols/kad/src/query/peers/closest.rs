--- conflicted
+++ resolved
@@ -531,14 +531,9 @@
 
 #[cfg(test)]
 mod tests {
-<<<<<<< HEAD
-    use std::{iter, time::Duration};
-
-    use multihash::Multihash;
-=======
     use super::*;
     use libp2p_core::{PeerId, multihash::{Code, Multihash}};
->>>>>>> df7e73ec
+    use std::{iter, time::Duration};
     use quickcheck::*;
     use rand::{Rng, rngs::StdRng, SeedableRng};
 
