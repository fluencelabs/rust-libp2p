--- conflicted
+++ resolved
@@ -117,8 +117,7 @@
                     let log = vec![(Instant::now(), state.clone())];
                     (distance, Peer { key, state, log })
                 })
-                .take(K_VALUE.into())
-        );
+                .take(K_VALUE.into()));
 
         // The iterator initially makes progress by iterating towards the target.
         let state = State::Iterating { no_progress : 0 };
@@ -163,11 +162,7 @@
         // Mark the peer as succeeded.
         match self.closest_peers.entry(distance) {
             Entry::Vacant(..) => {
-<<<<<<< HEAD
                 log::debug!("peer {} not found in closest_peers, ignoring result", peer);
-=======
-                log::warn!("peer {} not found in closest_peers, ignoring result", peer);
->>>>>>> 3e2ed64f
                 return false
             },
             Entry::Occupied(mut e) => match e.get().state {
@@ -182,11 +177,7 @@
                 PeerState::NotContacted
                     | PeerState::Failed
                     | PeerState::Succeeded => {
-<<<<<<< HEAD
                     log::debug!("peer {} is incorrect state {:?}, ignoring result", peer, e.get().state);
-=======
-                    log::warn!("peer {} is incorrect state {:?}, ignoring result", peer, e.get().state);
->>>>>>> 3e2ed64f
                     return false
                 }
             }
