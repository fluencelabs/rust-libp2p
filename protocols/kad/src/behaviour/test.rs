--- conflicted
+++ resolved
@@ -619,13 +619,8 @@
 
     let record = Record::new(random_multihash(), vec![4,5,6]);
 
-<<<<<<< HEAD
     swarms[1].1.store.put(record.clone()).unwrap();
-    swarms[0].1.get_record(&record.key, Quorum::One);
-=======
-    swarms[1].store.put(record.clone()).unwrap();
-    let qid = swarms[0].get_record(&record.key, Quorum::One);
->>>>>>> 34faf945
+    let qid = swarms[0].1.get_record(&record.key, Quorum::One);
 
     block_on(
         poll_fn(move |ctx| {
