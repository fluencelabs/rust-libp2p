--- conflicted
+++ resolved
@@ -50,46 +50,13 @@
 
 type TestSwarm = Swarm<Kademlia<MemoryStore>>;
 
-<<<<<<< HEAD
-/// Builds swarms, each listening on a port. Does *not* connect the nodes together.
-fn build_nodes(num: usize) -> (u64, Vec<(ed25519::Keypair, TestSwarm)>) {
-    build_nodes_with_config(num, Default::default())
-}
-
-/// Builds swarms, each listening on a port. Does *not* connect the nodes together.
-fn build_nodes_with_config(num: usize, cfg: KademliaConfig) -> (u64, Vec<(ed25519::Keypair, TestSwarm)>) {
-    let port_base = 1 + random::<u64>() % (u64::MAX - num as u64);
-    let mut result: Vec<(ed25519::Keypair, Swarm<_, _>)> = Vec::with_capacity(num);
-
-    for _ in 0 .. num {
-        let ed25519_key = ed25519::Keypair::generate();
-        let local_key = identity::Keypair::Ed25519(ed25519_key.clone());
-        let local_public_key = local_key.public();
-        let transport = MemoryTransport::default()
-            .upgrade(upgrade::Version::V1)
-            .authenticate(SecioConfig::new(local_key))
-            .multiplex(yamux::Config::default())
-            .map(|(p, m), _| (p, StreamMuxerBox::new(m)))
-            .map_err(|e| -> io::Error { panic!("Failed to create transport: {:?}", e); })
-            .boxed();
-
-        let local_id = local_public_key.clone().into_peer_id();
-        let store = MemoryStore::new(local_id.clone());
-        let trust = TrustGraph::new(Vec::new());
-        let behaviour = Kademlia::with_config(ed25519_key.clone(), local_id.clone(), store, cfg.clone(), trust);
-        result.push((ed25519_key, Swarm::new(transport, behaviour, local_id)));
-    }
-
-    for (i, (_, s)) in result.iter_mut().enumerate() {
-        Swarm::listen_on(s, Protocol::Memory(port_base + i as u64).into()).unwrap();
-    }
-=======
 fn build_node() -> (Multiaddr, TestSwarm) {
     build_node_with_config(Default::default())
 }
 
-fn build_node_with_config(cfg: KademliaConfig) -> (Multiaddr, TestSwarm) {
-    let local_key = identity::Keypair::generate_ed25519();
+fn build_node_with_config(cfg: KademliaConfig) -> (Ed25519::Keypair, Multiaddr, TestSwarm) {
+    let ed25519_key = ed25519::Keypair::generate();
+    let local_key = identity::Keypair::Ed25519(ed25519_key.clone());
     let local_public_key = local_key.public();
     let transport = MemoryTransport::default()
         .upgrade(upgrade::Version::V1)
@@ -101,16 +68,16 @@
 
     let local_id = local_public_key.clone().into_peer_id();
     let store = MemoryStore::new(local_id.clone());
-    let behaviour = Kademlia::with_config(local_id.clone(), store, cfg.clone());
+    let trust = TrustGraph::new(Vec::new());
+    let behaviour = Kademlia::with_config(ed25519_key.clone(), local_id.clone(), store, cfg.clone(), trust);
 
     let mut swarm = Swarm::new(transport, behaviour, local_id);
 
     let address: Multiaddr = Protocol::Memory(random::<u64>()).into();
     Swarm::listen_on(&mut swarm, address.clone()).unwrap();
 
-    (address, swarm)
-}
->>>>>>> f187fd4d
+    (ed25519_key, address, swarm)
+}
 
 /// Builds swarms, each listening on a port. Does *not* connect the nodes together.
 fn build_nodes(num: usize) -> Vec<(Multiaddr, TestSwarm)> {
@@ -122,38 +89,23 @@
     (0..num).map(|_| build_node_with_config(cfg.clone())).collect()
 }
 
-<<<<<<< HEAD
-fn build_connected_nodes(total: usize, step: usize) -> (Vec<PeerId>, Vec<(ed25519::Keypair, TestSwarm)>) {
-=======
 fn build_connected_nodes(total: usize, step: usize) -> Vec<(Multiaddr, TestSwarm)> {
->>>>>>> f187fd4d
     build_connected_nodes_with_config(total, step, Default::default())
 }
 
 fn build_connected_nodes_with_config(total: usize, step: usize, cfg: KademliaConfig)
-<<<<<<< HEAD
-    -> (Vec<PeerId>, Vec<(ed25519::Keypair, TestSwarm)>)
-{
-    let (port_base, mut swarms) = build_nodes_with_config(total, cfg);
-    let swarm_ids: Vec<_> = swarms.iter().map(|(_, s)| s).map(Swarm::local_peer_id).cloned().collect();
-=======
     -> Vec<(Multiaddr, TestSwarm)>
 {
     let mut swarms = build_nodes_with_config(total, cfg);
     let swarm_ids: Vec<_> = swarms.iter()
         .map(|(addr, swarm)| (addr.clone(), Swarm::local_peer_id(swarm).clone()))
         .collect();
->>>>>>> f187fd4d
 
     let mut i = 0;
     for (j, (addr, peer_id)) in swarm_ids.iter().enumerate().skip(1) {
         if i < swarm_ids.len() {
-<<<<<<< HEAD
             let public = swarms[i].0.public();
-            swarms[i].1.add_address(&peer, Protocol::Memory(port_base + j as u64).into(), public);
-=======
-            swarms[i].1.add_address(peer_id, addr.clone());
->>>>>>> f187fd4d
+            swarms[i].1.add_address(peer_id, addr.clone(), public);
         }
         if j % step == 0 {
             i += step;
@@ -350,29 +302,19 @@
     let mut swarms = build_nodes(2);
 
     // Add fake addresses to first.
-<<<<<<< HEAD
-    let first_peer_id = Swarm::local_peer_id(&swarms[0].1).clone();
     for _ in 0 .. 10 {
         let public0 = swarms[0].0.public();
-        swarms[0].1.add_address(&PeerId::random(), multiaddr![Udp(10u16)], public0);
-    }
-
-    // Connect second to first.
-    let public1 = swarms[1].0.public();
-    swarms[1].1.add_address(&first_peer_id, Protocol::Memory(port_base).into(), public1);
-=======
-    for _ in 0 .. 10 {
         swarms[0].1.add_address(&PeerId::random(), multiaddr![Udp(10u16)]);
     }
 
     // Connect second to first.
     let first_peer_id = Swarm::local_peer_id(&swarms[0].1).clone();
     let first_address = swarms[0].0.clone();
+    let public1 = swarms[1].0.public();
     swarms[1].1.add_address(&first_peer_id, first_address);
 
     // Drop the swarm addresses.
     let mut swarms = swarms.into_iter().map(|(_addr, swarm)| swarm).collect::<Vec<_>>();
->>>>>>> f187fd4d
 
     // Ask second to search a random value.
     let search_target = PeerId::random();
@@ -406,26 +348,19 @@
 fn get_record_not_found() {
     let mut swarms = build_nodes(3);
 
-<<<<<<< HEAD
-    let swarm_ids: Vec<_> = swarms.iter().map(|(_, s)| s).map(Swarm::local_peer_id).cloned().collect();
-
-    let public0 = swarms[0].0.public();
-    swarms[0].1.add_address(&swarm_ids[1], Protocol::Memory(port_base + 1).into(), public0);
-    let public1 = swarms[1].0.public();
-    swarms[1].1.add_address(&swarm_ids[2], Protocol::Memory(port_base + 2).into(), public1);
-=======
     let swarm_ids: Vec<_> = swarms.iter()
         .map(|(_addr, swarm)| Swarm::local_peer_id(swarm))
         .cloned()
         .collect();
 
+    let public0 = swarms[0].0.public();
+    let public1 = swarms[1].0.public();
     let (second, third) = (swarms[1].0.clone(), swarms[2].0.clone());
     swarms[0].1.add_address(&swarm_ids[1], second);
     swarms[1].1.add_address(&swarm_ids[2], third);
 
     // Drop the swarm addresses.
     let mut swarms = swarms.into_iter().map(|(_addr, swarm)| swarm).collect::<Vec<_>>();
->>>>>>> f187fd4d
 
     let target_key = record::Key::from(random_multihash());
     swarms[0].1.get_record(&target_key, Quorum::One);
@@ -565,18 +500,11 @@
                         .take(replication_factor.get())
                         .collect::<HashSet<_>>();
 
-<<<<<<< HEAD
-                    let actual = swarms.iter().enumerate().skip(1)
-                        .filter_map(|(i, (_, s))|
-                            if s.store.get(key.preimage()).is_some() {
-                                Some(swarm_ids[i].clone())
-=======
                     let actual = swarms.iter()
                         .skip(1)
-                        .filter_map(|swarm|
+                        .filter_map(|(_, swarm)|
                             if swarm.store.get(key.preimage()).is_some() {
                                 Some(Swarm::local_peer_id(swarm).clone())
->>>>>>> f187fd4d
                             } else {
                                 None
                             })
@@ -625,25 +553,19 @@
 fn get_value() {
     let mut swarms = build_nodes(3);
 
-<<<<<<< HEAD
-    let swarm_ids: Vec<_> = swarms.iter().map(|(_, s)| s).map(Swarm::local_peer_id).cloned().collect();
-
-    let public0 = swarms[0].0.public();
-    swarms[0].1.add_address(&swarm_ids[1], Protocol::Memory(port_base + 1).into(), public0);
-    let public1 = swarms[1].0.public();
-    swarms[1].1.add_address(&swarm_ids[2], Protocol::Memory(port_base + 2).into(), public1);
-=======
     // Let first peer know of second peer and second peer know of third peer.
     for i in 0..2 {
-        let (peer_id, address) = (Swarm::local_peer_id(&swarms[i+1].1).clone(), swarms[i+1].0.clone());
+        let (peer_id, address) = (|(_, s)| s).map(Swarm::local_peer_id(&swarms[i+1].1).clone(), swarms[i+1].0.clone());
         swarms[i].1.add_address(&peer_id, address);
     }
 
     // Drop the swarm addresses.
-    let mut swarms = swarms.into_iter().map(|(_addr, swarm)| swarm).collect::<Vec<_>>();
->>>>>>> f187fd4d
+    let mut swarms = swarms.into_iter().map(|(_key, _addr, swarm)| swarm).collect::<Vec<_>>();
 
     let record = Record::new(random_multihash(), vec![4,5,6]);
+
+    let public0 = swarms[0].0.public();
+    let public1 = swarms[1].0.public();
 
     swarms[1].1.store.put(record.clone()).unwrap();
     swarms[0].1.get_record(&record.key, Quorum::One);
@@ -794,17 +716,10 @@
                 // each key was published to the `replication_factor` closest peers.
                 while let Some(key) = results.pop() {
                     // Collect the nodes that have a provider record for `key`.
-<<<<<<< HEAD
-                    let actual = swarms.iter().enumerate().skip(1)
-                        .filter_map(|(i, (_, s))|
-                            if s.store.providers(&key).len() == 1 {
-                                Some(swarm_ids[i].clone())
-=======
                     let actual = swarms.iter().skip(1)
-                        .filter_map(|swarm|
+                        .filter_map(|(_, swarm)|
                             if swarm.store.providers(&key).len() == 1 {
                                 Some(Swarm::local_peer_id(&swarm).clone())
->>>>>>> f187fd4d
                             } else {
                                 None
                             })
@@ -836,13 +751,8 @@
 
                 // One round of publishing is complete.
                 assert!(results.is_empty());
-<<<<<<< HEAD
-                for (_, s) in &swarms {
-                    assert_eq!(s.queries.size(), 0);
-=======
-                for swarm in &swarms {
+                for (_, swarm) in &swarms {
                     assert_eq!(swarm.queries.size(), 0);
->>>>>>> f187fd4d
                 }
 
                 if republished {
@@ -875,27 +785,16 @@
     let (_addr, mut swarm) = build_node();
     let num = JOBS_MAX_QUERIES + 1;
     for _ in 0 .. num {
-<<<<<<< HEAD
-        swarms[0].1.bootstrap();
-    }
-
-    assert_eq!(swarms[0].1.queries.size(), num);
-=======
-        swarm.bootstrap();
-    }
-
-    assert_eq!(swarm.queries.size(), num);
->>>>>>> f187fd4d
+        swarm.1.bootstrap();
+    }
+
+    assert_eq!(swarm.1.queries.size(), num);
 
     block_on(
         poll_fn(move |ctx| {
             for _ in 0 .. num {
                 // There are no other nodes, so the queries finish instantly.
-<<<<<<< HEAD
-                if let Poll::Ready(Some(e)) = swarms[0].1.poll_next_unpin(ctx) {
-=======
-                if let Poll::Ready(Some(e)) = swarm.poll_next_unpin(ctx) {
->>>>>>> f187fd4d
+                if let Poll::Ready(Some(e)) = swarm.1.poll_next_unpin(ctx) {
                     if let KademliaEvent::BootstrapResult(r) = e {
                         assert!(r.is_ok(), "Unexpected error")
                     } else {
