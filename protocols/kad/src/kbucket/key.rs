--- conflicted
+++ resolved
@@ -24,11 +24,8 @@
 use sha2::{Digest, Sha256};
 use std::borrow::Borrow;
 use std::hash::{Hash, Hasher};
-<<<<<<< HEAD
 use uint::*;
-=======
 use crate::record;
->>>>>>> dcfbe4f2
 
 construct_uint! {
     /// 256-bit unsigned integer.
@@ -58,7 +55,7 @@
     /// [`Key::into_preimage`].
     pub fn new(preimage: T) -> Key<T>
     where
-        T: Borrow<[u8]>,
+        T: Borrow<[u8]>
     {
         let bytes = KeyBytes::new(preimage.borrow());
         Key { preimage, bytes }
@@ -77,7 +74,7 @@
     /// Computes the distance of the keys according to the XOR metric.
     pub fn distance<U>(&self, other: &U) -> Distance
     where
-        U: AsRef<KeyBytes>,
+        U: AsRef<KeyBytes>
     {
         self.bytes.distance(other)
     }
@@ -159,7 +156,7 @@
     /// value through a random oracle.
     pub fn new<T>(value: T) -> Self
     where
-        T: Borrow<[u8]>,
+        T: Borrow<[u8]>
     {
         KeyBytes(Sha256::digest(value.borrow()))
     }
@@ -167,7 +164,7 @@
     /// Computes the distance of the keys according to the XOR metric.
     pub fn distance<U>(&self, other: &U) -> Distance
     where
-        U: AsRef<KeyBytes>,
+        U: AsRef<KeyBytes>
     {
         let a = U256::from(self.0.as_slice());
         let b = U256::from(other.as_ref().0.as_slice());
