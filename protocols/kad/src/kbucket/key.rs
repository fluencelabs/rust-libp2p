// Copyright 2018 Parity Technologies (UK) Ltd.
//
// Permission is hereby granted, free of charge, to any person obtaining a
// copy of this software and associated documentation files (the "Software"),
// to deal in the Software without restriction, including without limitation
// the rights to use, copy, modify, merge, publish, distribute, sublicense,
// and/or sell copies of the Software, and to permit persons to whom the
// Software is furnished to do so, subject to the following conditions:
//
// The above copyright notice and this permission notice shall be included in
// all copies or substantial portions of the Software.
//
// THE SOFTWARE IS PROVIDED "AS IS", WITHOUT WARRANTY OF ANY KIND, EXPRESS
// OR IMPLIED, INCLUDING BUT NOT LIMITED TO THE WARRANTIES OF MERCHANTABILITY,
// FITNESS FOR A PARTICULAR PURPOSE AND NONINFRINGEMENT. IN NO EVENT SHALL THE
// AUTHORS OR COPYRIGHT HOLDERS BE LIABLE FOR ANY CLAIM, DAMAGES OR OTHER
// LIABILITY, WHETHER IN AN ACTION OF CONTRACT, TORT OR OTHERWISE, ARISING
// FROM, OUT OF OR IN CONNECTION WITH THE SOFTWARE OR THE USE OR OTHER
// DEALINGS IN THE SOFTWARE.

<<<<<<< HEAD
use derivative::Derivative;
use libp2p_core::PeerId;
use multihash::Multihash;
use sha2::digest::generic_array::{typenum::U32, GenericArray};
=======
use uint::*;
use libp2p_core::{PeerId, multihash::Multihash};
>>>>>>> df7e73ec
use sha2::{Digest, Sha256};
use std::borrow::Borrow;
use std::hash::{Hash, Hasher};
use uint::*;

construct_uint! {
    /// 256-bit unsigned integer.
    pub(super) struct U256(4);
}

/// A `Key` in the DHT keyspace with preserved preimage.
///
/// Keys in the DHT keyspace identify both the participating nodes, as well as
/// the records stored in the DHT.
///
/// `Key`s have an XOR metric as defined in the Kademlia paper, i.e. the bitwise XOR of
/// the hash digests, interpreted as an integer. See [`Key::distance`].
#[derive(Clone, Derivative)]
#[derivative(Debug)]
pub struct Key<T> {
    preimage: T,
    #[derivative(Debug = "ignore")]
    bytes: KeyBytes,
}

impl<T> Key<T> {
    /// Constructs a new `Key` by running the given value through a random
    /// oracle.
    ///
    /// The preimage of type `T` is preserved. See [`Key::preimage`] and
    /// [`Key::into_preimage`].
    pub fn new(preimage: T) -> Key<T>
    where
        T: Borrow<[u8]>,
    {
        let bytes = KeyBytes::new(preimage.borrow());
        Key { preimage, bytes }
    }

    /// Borrows the preimage of the key.
    pub fn preimage(&self) -> &T {
        &self.preimage
    }

    /// Converts the key into its preimage.
    pub fn into_preimage(self) -> T {
        self.preimage
    }

    /// Computes the distance of the keys according to the XOR metric.
    pub fn distance<U>(&self, other: &U) -> Distance
    where
        U: AsRef<KeyBytes>,
    {
        self.bytes.distance(other)
    }

    /// Returns the uniquely determined key with the given distance to `self`.
    ///
    /// This implements the following equivalence:
    ///
    /// `self xor other = distance <==> other = self xor distance`
    pub fn for_distance(&self, d: Distance) -> KeyBytes {
        self.bytes.for_distance(d)
    }
}

impl<T> Into<KeyBytes> for Key<T> {
    fn into(self) -> KeyBytes {
        self.bytes
    }
}

impl From<Multihash> for Key<Multihash> {
   fn from(m: Multihash) -> Self {
       let bytes = KeyBytes(Sha256::digest(&m.to_bytes()));
       Key {
           preimage: m,
           bytes
       }
   }
}

impl From<PeerId> for Key<PeerId> {
    fn from(p: PeerId) -> Self {
       let bytes = KeyBytes(Sha256::digest(&p.to_bytes()));
       Key {
           preimage: p,
           bytes
       }
    }
}

impl<T> AsRef<KeyBytes> for Key<T> {
    fn as_ref(&self) -> &KeyBytes {
        &self.bytes
    }
}

impl<T, U> PartialEq<Key<U>> for Key<T> {
    fn eq(&self, other: &Key<U>) -> bool {
        self.bytes == other.bytes
    }
}

impl<T> Eq for Key<T> {}

impl<T> Hash for Key<T> {
    fn hash<H: Hasher>(&self, state: &mut H) {
        self.bytes.0.hash(state);
    }
}

/// The raw bytes of a key in the DHT keyspace.
#[derive(PartialEq, Eq, Clone, Debug)]
pub struct KeyBytes(GenericArray<u8, U32>);

impl KeyBytes {
    /// Creates a new key in the DHT keyspace by running the given
    /// value through a random oracle.
    pub fn new<T>(value: T) -> Self
    where
        T: Borrow<[u8]>,
    {
        KeyBytes(Sha256::digest(value.borrow()))
    }

    /// Computes the distance of the keys according to the XOR metric.
    pub fn distance<U>(&self, other: &U) -> Distance
    where
        U: AsRef<KeyBytes>,
    {
        let a = U256::from(self.0.as_slice());
        let b = U256::from(other.as_ref().0.as_slice());
        Distance(a ^ b)
    }

    /// Returns the uniquely determined key with the given distance to `self`.
    ///
    /// This implements the following equivalence:
    ///
    /// `self xor other = distance <==> other = self xor distance`
    pub fn for_distance(&self, d: Distance) -> KeyBytes {
        let key_int = U256::from(self.0.as_slice()) ^ d.0;
        KeyBytes(GenericArray::from(<[u8; 32]>::from(key_int)))
    }
}

impl AsRef<KeyBytes> for KeyBytes {
    fn as_ref(&self) -> &KeyBytes {
        self
    }
}

impl AsRef<[u8]> for KeyBytes {
    fn as_ref(&self) -> &[u8] {
        self.0.as_ref()
    }
}

/// A distance between two keys in the DHT keyspace.
#[derive(Copy, Clone, PartialEq, Eq, Default, PartialOrd, Ord, Debug)]
pub struct Distance(pub(super) U256);

impl Distance {
    /// Returns the integer part of the base 2 logarithm of the [`Distance`].
    ///
    /// Returns `None` if the distance is zero.
    pub fn ilog2(&self) -> Option<u32> {
        (256 - self.0.leading_zeros()).checked_sub(1)
    }
}

#[cfg(test)]
mod tests {
    use super::*;
<<<<<<< HEAD
    use multihash::{wrap, Code};
    use quickcheck::*;
=======
    use quickcheck::*;
    use libp2p_core::multihash::Code;
>>>>>>> df7e73ec
    use rand::Rng;

    impl Arbitrary for Key<PeerId> {
        fn arbitrary<G: Gen>(_: &mut G) -> Key<PeerId> {
            Key::from(PeerId::random())
        }
    }

    impl Arbitrary for Key<Multihash> {
        fn arbitrary<G: Gen>(_: &mut G) -> Key<Multihash> {
            let hash = rand::thread_rng().gen::<[u8; 32]>();
            Key::from(Multihash::wrap(Code::Sha2_256.into(), &hash).unwrap())
        }
    }

    #[test]
    fn identity() {
        fn prop(a: Key<PeerId>) -> bool {
            a.distance(&a) == Distance::default()
        }
        quickcheck(prop as fn(_) -> _)
    }

    #[test]
    fn symmetry() {
        fn prop(a: Key<PeerId>, b: Key<PeerId>) -> bool {
            a.distance(&b) == b.distance(&a)
        }
        quickcheck(prop as fn(_, _) -> _)
    }

    #[test]
    fn triangle_inequality() {
        fn prop(a: Key<PeerId>, b: Key<PeerId>, c: Key<PeerId>) -> TestResult {
            let ab = a.distance(&b);
            let bc = b.distance(&c);
            let (ab_plus_bc, overflow) = ab.0.overflowing_add(bc.0);
            if overflow {
                TestResult::discard()
            } else {
                TestResult::from_bool(a.distance(&c) <= Distance(ab_plus_bc))
            }
        }
        quickcheck(prop as fn(_, _, _) -> _)
    }

    #[test]
    fn unidirectionality() {
        fn prop(a: Key<PeerId>, b: Key<PeerId>) -> bool {
            let d = a.distance(&b);
            (0..100).all(|_| {
                let c = Key::from(PeerId::random());
                a.distance(&c) != d || b == c
            })
        }
        quickcheck(prop as fn(_, _) -> _)
    }
}<|MERGE_RESOLUTION|>--- conflicted
+++ resolved
@@ -18,15 +18,9 @@
 // FROM, OUT OF OR IN CONNECTION WITH THE SOFTWARE OR THE USE OR OTHER
 // DEALINGS IN THE SOFTWARE.
 
-<<<<<<< HEAD
 use derivative::Derivative;
-use libp2p_core::PeerId;
-use multihash::Multihash;
+use libp2p_core::{PeerId, multihash::Multihash};
 use sha2::digest::generic_array::{typenum::U32, GenericArray};
-=======
-use uint::*;
-use libp2p_core::{PeerId, multihash::Multihash};
->>>>>>> df7e73ec
 use sha2::{Digest, Sha256};
 use std::borrow::Borrow;
 use std::hash::{Hash, Hasher};
@@ -203,13 +197,8 @@
 #[cfg(test)]
 mod tests {
     use super::*;
-<<<<<<< HEAD
-    use multihash::{wrap, Code};
+    use libp2p_core::multihash::Code;
     use quickcheck::*;
-=======
-    use quickcheck::*;
-    use libp2p_core::multihash::Code;
->>>>>>> df7e73ec
     use rand::Rng;
 
     impl Arbitrary for Key<PeerId> {
