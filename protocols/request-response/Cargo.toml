[package]
name = "fluence-fork-libp2p-request-response"
edition = "2018"
description = "Generic Request/Response Protocols"
<<<<<<< HEAD
version = "0.9.1"
=======
version = "0.10.0"
>>>>>>> dcfbe4f2
authors = ["Parity Technologies <admin@parity.io>"]
license = "MIT"
repository = "https://github.com/libp2p/rust-libp2p"
keywords = ["peer-to-peer", "libp2p", "networking"]
categories = ["network-programming", "asynchronous"]

[lib]
name = "libp2p_request_response"

[dependencies]
async-trait = "0.1"
bytes = "1"
futures = "0.3.1"
<<<<<<< HEAD
libp2p-core = { version = "0.26.1", path = "../../core", package = "fluence-fork-libp2p-core" }
libp2p-swarm = { version = "0.26.1", path = "../../swarm", package = "fluence-fork-libp2p-swarm" }
=======
libp2p-core = { version = "0.27.0", path = "../../core" }
libp2p-swarm = { version = "0.28.0", path = "../../swarm" }
>>>>>>> dcfbe4f2
log = "0.4.11"
lru = "0.6"
minicbor = { version = "0.7", features = ["std", "derive"] }
rand = "0.7"
smallvec = "1.4"
unsigned-varint = { version = "0.7", features = ["std", "futures"] }
wasm-timer = "0.2"

[dev-dependencies]
async-std = "1.6.2"
<<<<<<< HEAD
libp2p-noise = { path = "../noise", package = "fluence-fork-libp2p-noise" }
libp2p-tcp = { path = "../../transports/tcp", features = ["async-std"], package = "fluence-fork-libp2p-tcp" }
libp2p-yamux = { path = "../../muxers/yamux", package = "fluence-fork-libp2p-yamux" }
rand = "0.7"

[package.metadata.workspaces]
independent = true
=======
libp2p-noise = { path = "../../transports/noise" }
libp2p-tcp = { path = "../../transports/tcp" }
libp2p-yamux = { path = "../../muxers/yamux" }
rand = "0.7"
>>>>>>> dcfbe4f2
<|MERGE_RESOLUTION|>--- conflicted
+++ resolved
@@ -2,11 +2,7 @@
 name = "fluence-fork-libp2p-request-response"
 edition = "2018"
 description = "Generic Request/Response Protocols"
-<<<<<<< HEAD
-version = "0.9.1"
-=======
 version = "0.10.0"
->>>>>>> dcfbe4f2
 authors = ["Parity Technologies <admin@parity.io>"]
 license = "MIT"
 repository = "https://github.com/libp2p/rust-libp2p"
@@ -20,13 +16,8 @@
 async-trait = "0.1"
 bytes = "1"
 futures = "0.3.1"
-<<<<<<< HEAD
-libp2p-core = { version = "0.26.1", path = "../../core", package = "fluence-fork-libp2p-core" }
-libp2p-swarm = { version = "0.26.1", path = "../../swarm", package = "fluence-fork-libp2p-swarm" }
-=======
-libp2p-core = { version = "0.27.0", path = "../../core" }
-libp2p-swarm = { version = "0.28.0", path = "../../swarm" }
->>>>>>> dcfbe4f2
+libp2p-core = { version = "0.27.0", path = "../../core", package = "fluence-fork-libp2p-core" }
+libp2p-swarm = { version = "0.28.0", path = "../../swarm", package = "fluence-fork-libp2p-swarm" }
 log = "0.4.11"
 lru = "0.6"
 minicbor = { version = "0.7", features = ["std", "derive"] }
@@ -37,17 +28,10 @@
 
 [dev-dependencies]
 async-std = "1.6.2"
-<<<<<<< HEAD
-libp2p-noise = { path = "../noise", package = "fluence-fork-libp2p-noise" }
-libp2p-tcp = { path = "../../transports/tcp", features = ["async-std"], package = "fluence-fork-libp2p-tcp" }
+libp2p-noise = { path = "../../transports/noise", package = "fluence-fork-libp2p-noise" }
+libp2p-tcp = { path = "../../transports/tcp", package = "fluence-fork-libp2p-tcp" }
 libp2p-yamux = { path = "../../muxers/yamux", package = "fluence-fork-libp2p-yamux" }
 rand = "0.7"
 
 [package.metadata.workspaces]
-independent = true
-=======
-libp2p-noise = { path = "../../transports/noise" }
-libp2p-tcp = { path = "../../transports/tcp" }
-libp2p-yamux = { path = "../../muxers/yamux" }
-rand = "0.7"
->>>>>>> dcfbe4f2
+independent = true