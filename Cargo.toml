--- conflicted
+++ resolved
@@ -2,11 +2,7 @@
 name = "fluence-fork-libp2p"
 edition = "2018"
 description = "Peer-to-peer networking library"
-<<<<<<< HEAD
-version = "0.34.1"
-=======
 version = "0.36.0"
->>>>>>> dcfbe4f2
 authors = ["Parity Technologies <admin@parity.io>"]
 license = "MIT"
 repository = "https://github.com/libp2p/rust-libp2p"
@@ -68,72 +64,40 @@
 bytes = "1"
 futures = "0.3.1"
 lazy_static = "1.2"
-<<<<<<< HEAD
-libp2p-core = { version = "0.26.1", path = "core", package = "fluence-fork-libp2p-core" }
-libp2p-core-derive = { version = "0.21.1", path = "misc/core-derive", package = "fluence-fork-libp2p-core-derive" }
-libp2p-floodsub = { version = "0.26.1", path = "protocols/floodsub", optional = true, package = "fluence-fork-libp2p-floodsub" }
-libp2p-gossipsub = { version = "0.26.1", path = "./protocols/gossipsub", optional = true, package = "fluence-fork-libp2p-gossipsub" }
-libp2p-identify = { version = "0.26.1", path = "protocols/identify", optional = true, package = "fluence-fork-libp2p-identify" }
-libp2p-kad = { version = "0.27.0", path = "protocols/kad", optional = true, package = "fluence-fork-libp2p-kad" }
-libp2p-mplex = { version = "0.26.1", path = "muxers/mplex", optional = true, package = "fluence-fork-libp2p-mplex" }
-libp2p-noise = { version = "0.28.1", path = "protocols/noise", optional = true, package = "fluence-fork-libp2p-noise" }
-libp2p-ping = { version = "0.26.1", path = "protocols/ping", optional = true, package = "fluence-fork-libp2p-ping" }
-libp2p-plaintext = { version = "0.26.1", path = "protocols/plaintext", optional = true, package = "fluence-fork-libp2p-plaintext" }
-libp2p-pnet = { version = "0.20.1", path = "protocols/pnet", optional = true, package = "fluence-fork-libp2p-pnet" }
-libp2p-request-response = { version = "0.9.1", path = "protocols/request-response", optional = true, package = "fluence-fork-libp2p-request-response" }
-libp2p-swarm = { version = "0.26.1", path = "swarm", package = "fluence-fork-libp2p-swarm" }
-libp2p-uds = { version = "0.26.1", path = "transports/uds", optional = true, package = "fluence-fork-libp2p-uds" }
-libp2p-wasm-ext = { version = "0.26.1", path = "transports/wasm-ext", optional = true, package = "fluence-fork-libp2p-wasm-ext" }
-libp2p-yamux = { version = "0.29.1", path = "muxers/yamux", optional = true, package = "fluence-fork-libp2p-yamux" }
-multiaddr = { package = "fluence-fork-parity-multiaddr", version = "0.10.1", path = "misc/multiaddr" }
-=======
-libp2p-core = { version = "0.27.1", path = "core",  default-features = false }
-libp2p-floodsub = { version = "0.28.0", path = "protocols/floodsub", optional = true }
-libp2p-gossipsub = { version = "0.29.0", path = "./protocols/gossipsub", optional = true }
-libp2p-identify = { version = "0.28.0", path = "protocols/identify", optional = true }
-libp2p-kad = { version = "0.29.0", path = "protocols/kad", optional = true }
-libp2p-mplex = { version = "0.27.1", path = "muxers/mplex", optional = true }
-libp2p-noise = { version = "0.29.0", path = "transports/noise", optional = true }
-libp2p-ping = { version = "0.28.0", path = "protocols/ping", optional = true }
-libp2p-plaintext = { version = "0.27.1", path = "transports/plaintext", optional = true }
-libp2p-pnet = { version = "0.20.0", path = "transports/pnet", optional = true }
-libp2p-request-response = { version = "0.10.0", path = "protocols/request-response", optional = true }
-libp2p-swarm = { version = "0.28.0", path = "swarm" }
-libp2p-swarm-derive = { version = "0.22.0", path = "swarm-derive" }
-libp2p-uds = { version = "0.27.0", path = "transports/uds", optional = true }
-libp2p-wasm-ext = { version = "0.27.0", path = "transports/wasm-ext", default-features = false, optional = true }
-libp2p-yamux = { version = "0.30.1", path = "muxers/yamux", optional = true }
-multiaddr = { package = "parity-multiaddr", version = "0.11.1", path = "misc/multiaddr" }
->>>>>>> dcfbe4f2
+libp2p-core = { version = "0.27.1", path = "core",  default-features = false, package = "fluence-fork-libp2p-core" }
+libp2p-floodsub = { version = "0.28.0", path = "protocols/floodsub", optional = true, package = "fluence-fork-libp2p-floodsub" }
+libp2p-gossipsub = { version = "0.29.0", path = "./protocols/gossipsub", optional = true, package = "fluence-fork-libp2p-gossipsub" }
+libp2p-identify = { version = "0.28.0", path = "protocols/identify", optional = true, package = "fluence-fork-libp2p-identify" }
+libp2p-kad = { version = "0.29.0", path = "protocols/kad", optional = true, package = "fluence-fork-libp2p-kad" }
+libp2p-mplex = { version = "0.27.1", path = "muxers/mplex", optional = true, package = "fluence-fork-libp2p-mplex" }
+libp2p-noise = { version = "0.29.0", path = "transports/noise", optional = true, package = "fluence-fork-libp2p-noise" }
+libp2p-ping = { version = "0.28.0", path = "protocols/ping", optional = true, package = "fluence-fork-libp2p-ping" }
+libp2p-plaintext = { version = "0.27.1", path = "transports/plaintext", optional = true, package = "fluence-fork-libp2p-plaintext" }
+libp2p-pnet = { version = "0.20.0", path = "transports/pnet", optional = true, package = "fluence-fork-libp2p-pnet" }
+libp2p-request-response = { version = "0.10.0", path = "protocols/request-response", optional = true, package = "fluence-fork-libp2p-request-response" }
+libp2p-swarm = { version = "0.28.0", path = "swarm", package = "fluence-fork-libp2p-swarm" }
+libp2p-swarm-derive = { version = "0.22.0", path = "swarm-derive", package = "fluence-fork-libp2p-swarm-derive" }
+libp2p-uds = { version = "0.27.0", path = "transports/uds", optional = true, package = "fluence-fork-libp2p-uds" }
+libp2p-wasm-ext = { version = "0.27.0", path = "transports/wasm-ext", default-features = false, optional = true, package = "fluence-fork-libp2p-wasm-ext" }
+libp2p-yamux = { version = "0.30.1", path = "muxers/yamux", optional = true, package = "fluence-fork-libp2p-yamux" }
+multiaddr = { package = "fluence-fork-parity-multiaddr", version = "0.11.1", path = "misc/multiaddr" }
 parking_lot = "0.11.0"
 pin-project = "1.0.0"
 smallvec = "1.0"
 wasm-timer = "0.2.4"
 
 [target.'cfg(not(any(target_os = "emscripten", target_os = "wasi", target_os = "unknown")))'.dependencies]
-<<<<<<< HEAD
-libp2p-deflate = { package = "fluence-fork-libp2p-deflate", version = "0.26.1", path = "protocols/deflate", optional = true }
-libp2p-dns = { package = "fluence-fork-libp2p-dns", version = "0.26.1", path = "transports/dns", optional = true }
-libp2p-mdns = { package = "fluence-fork-libp2p-mdns", version = "0.27.0", path = "protocols/mdns", optional = true }
-libp2p-tcp = { package = "fluence-fork-libp2p-tcp", version = "0.26.1", path = "transports/tcp", optional = true }
-libp2p-websocket = { package = "fluence-fork-libp2p-websocket", version = "0.27.0", path = "transports/websocket", optional = true }
-=======
-libp2p-deflate = { version = "0.27.1", path = "transports/deflate", optional = true }
-libp2p-dns = { version = "0.27.0", path = "transports/dns", optional = true }
-libp2p-mdns = { version = "0.29.0", path = "protocols/mdns", optional = true }
-libp2p-tcp = { version = "0.27.1", path = "transports/tcp", default-features = false, optional = true }
-libp2p-websocket = { version = "0.28.0", path = "transports/websocket", optional = true }
->>>>>>> dcfbe4f2
+libp2p-deflate = { version = "0.27.1", path = "transports/deflate", optional = true, package = "fluence-fork-libp2p-deflate" }
+libp2p-dns = { version = "0.27.0", path = "transports/dns", optional = true, package = "fluence-fork-libp2p-dns" }
+libp2p-mdns = { version = "0.29.0", path = "protocols/mdns", optional = true, package = "fluence-fork-libp2p-mdns" }
+libp2p-tcp = { version = "0.27.1", path = "transports/tcp", default-features = false, optional = true, package = "fluence-fork-libp2p-tcp" }
+libp2p-websocket = { version = "0.28.0", path = "transports/websocket", optional = true, package = "fluence-fork-libp2p-websocket" }
 
 [dev-dependencies]
 async-std = { version = "1.6.2", features = ["attributes"] }
 env_logger = "0.8.1"
-<<<<<<< HEAD
-tokio = { version = "0.3", features = ["io-util", "io-std", "stream", "macros", "rt", "rt-multi-thread"] }
+tokio = { version = "1.0.1", features = ["io-util", "io-std", "macros", "rt", "rt-multi-thread"] }
 trust-graph = "0.2.0"
-=======
-tokio = { version = "1.0.1", features = ["io-util", "io-std", "macros", "rt", "rt-multi-thread"] }
->>>>>>> dcfbe4f2
 
 [workspace]
 members = [
