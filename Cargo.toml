[package]
name = "fluence-fork-libp2p"
edition = "2018"
description = "Peer-to-peer networking library"
version = "0.34.0"
authors = ["Parity Technologies <admin@parity.io>"]
license = "MIT"
repository = "https://github.com/libp2p/rust-libp2p"
keywords = ["peer-to-peer", "libp2p", "networking"]
categories = ["network-programming", "asynchronous"]

[lib]
name = "libp2p"

[features]
default = [
    "deflate",
    "dns",
    "floodsub",
    "identify",
    "kad",
    "gossipsub",
    "mdns",
    "mplex",
    "noise",
    "ping",
    "plaintext",
    "pnet",
    "request-response",
    "secp256k1",
    "tcp-async-std",
    "uds",
    "wasm-ext",
    "websocket",
    "yamux",
]
deflate = ["libp2p-deflate"]
dns = ["libp2p-dns"]
floodsub = ["libp2p-floodsub"]
identify = ["libp2p-identify"]
kad = ["libp2p-kad"]
gossipsub = ["libp2p-gossipsub"]
mdns = ["libp2p-mdns"]
mplex = ["libp2p-mplex"]
noise = ["libp2p-noise"]
ping = ["libp2p-ping"]
plaintext = ["libp2p-plaintext"]
pnet = ["libp2p-pnet"]
request-response = ["libp2p-request-response"]
tcp-async-std = ["libp2p-tcp", "libp2p-tcp/async-std"]
tcp-tokio = ["libp2p-tcp", "libp2p-tcp/tokio"]
uds = ["libp2p-uds"]
wasm-ext = ["libp2p-wasm-ext"]
wasm-ext-websocket = ["wasm-ext", "libp2p-wasm-ext/websocket"]
websocket = ["libp2p-websocket"]
yamux = ["libp2p-yamux"]
secp256k1 = ["libp2p-core/secp256k1"]

[package.metadata.docs.rs]
all-features = true

[dependencies]
atomic = "0.5.0"
bytes = "0.5"
futures = "0.3.1"
lazy_static = "1.2"
<<<<<<< HEAD
libp2p-core = { version = "0.20.0", path = "core", package = "fluence-fork-libp2p-core" }
libp2p-core-derive = { version = "0.20.0", path = "misc/core-derive", package = "fluence-fork-libp2p-core-derive" }
libp2p-floodsub = { version = "0.20.0", path = "protocols/floodsub", optional = true, package = "fluence-fork-libp2p-floodsub" }
libp2p-gossipsub = { version = "0.20.0", path = "./protocols/gossipsub", optional = true, package = "fluence-fork-libp2p-gossipsub" }
libp2p-identify = { version = "0.20.0", path = "protocols/identify", optional = true, package = "fluence-fork-libp2p-identify" }
libp2p-kad = { version = "0.21.0", path = "protocols/kad", optional = true, package = "fluence-fork-libp2p-kad" }
libp2p-mplex = { version = "0.20.0", path = "muxers/mplex", optional = true, package = "fluence-fork-libp2p-mplex" }
libp2p-noise = { version = "0.21.0", path = "protocols/noise", optional = true, package = "fluence-fork-libp2p-noise" }
libp2p-ping = { version = "0.20.0", path = "protocols/ping", optional = true, package = "fluence-fork-libp2p-ping" }
libp2p-plaintext = { version = "0.20.0", path = "protocols/plaintext", optional = true, package = "fluence-fork-libp2p-plaintext" }
libp2p-pnet = { version = "0.19.1", path = "protocols/pnet", optional = true, package = "fluence-fork-libp2p-pnet" }
libp2p-request-response = { version = "0.1.0", path = "protocols/request-response", optional = true, package = "fluence-fork-libp2p-request-response" }
libp2p-secio = { version = "0.20.0", path = "protocols/secio", default-features = false, optional = true, package = "fluence-fork-libp2p-secio" }
libp2p-swarm = { version = "0.20.0", path = "swarm", package = "fluence-fork-libp2p-swarm" }
libp2p-uds = { version = "0.20.0", path = "transports/uds", optional = true, package = "fluence-fork-libp2p-uds" }
libp2p-wasm-ext = { version = "0.20.0", path = "transports/wasm-ext", optional = true, package = "fluence-fork-libp2p-wasm-ext" }
libp2p-yamux = { version = "0.20.0", path = "muxers/yamux", optional = true, package = "fluence-fork-libp2p-yamux" }
multiaddr = { package = "fluence-fork-parity-multiaddr", version = "0.9.1", path = "misc/multiaddr" }
multihash = "0.11.0"
parking_lot = "0.10.0"
pin-project = "0.4.17"
=======
libp2p-core = { version = "0.26.0", path = "core" }
libp2p-core-derive = { version = "0.21.0", path = "misc/core-derive" }
libp2p-floodsub = { version = "0.26.0", path = "protocols/floodsub", optional = true }
libp2p-gossipsub = { version = "0.26.0", path = "./protocols/gossipsub", optional = true }
libp2p-identify = { version = "0.26.0", path = "protocols/identify", optional = true }
libp2p-kad = { version = "0.27.0", path = "protocols/kad", optional = true }
libp2p-mplex = { version = "0.26.0", path = "muxers/mplex", optional = true }
libp2p-noise = { version = "0.28.0", path = "protocols/noise", optional = true }
libp2p-ping = { version = "0.26.0", path = "protocols/ping", optional = true }
libp2p-plaintext = { version = "0.26.0", path = "protocols/plaintext", optional = true }
libp2p-pnet = { version = "0.20.0", path = "protocols/pnet", optional = true }
libp2p-request-response = { version = "0.9.0", path = "protocols/request-response", optional = true }
libp2p-swarm = { version = "0.26.0", path = "swarm" }
libp2p-uds = { version = "0.26.0", path = "transports/uds", optional = true }
libp2p-wasm-ext = { version = "0.26.0", path = "transports/wasm-ext", optional = true }
libp2p-yamux = { version = "0.29.0", path = "muxers/yamux", optional = true }
multiaddr = { package = "parity-multiaddr", version = "0.10.0", path = "misc/multiaddr" }
parking_lot = "0.11.0"
pin-project = "1.0.0"
>>>>>>> df7e73ec
smallvec = "1.0"
wasm-timer = "0.2.4"

[target.'cfg(not(any(target_os = "emscripten", target_os = "wasi", target_os = "unknown")))'.dependencies]
<<<<<<< HEAD
libp2p-deflate = { package = "fluence-fork-libp2p-deflate", version = "0.20.0", path = "protocols/deflate", optional = true }
libp2p-dns = { package = "fluence-fork-libp2p-dns", version = "0.20.0", path = "transports/dns", optional = true }
libp2p-mdns = { package = "fluence-fork-libp2p-mdns", version = "0.20.0", path = "protocols/mdns", optional = true }
libp2p-tcp = { package = "fluence-fork-libp2p-tcp", version = "0.20.0", path = "transports/tcp", optional = true }
libp2p-websocket = { package = "fluence-fork-libp2p-websocket", version = "0.21.0", path = "transports/websocket", optional = true }

[dev-dependencies]
async-std = "1.6.2"
env_logger = "0.7.1"
trust-graph = "0.1.0"
=======
libp2p-deflate = { version = "0.26.0", path = "protocols/deflate", optional = true }
libp2p-dns = { version = "0.26.0", path = "transports/dns", optional = true }
libp2p-mdns = { version = "0.27.0", path = "protocols/mdns", optional = true }
libp2p-tcp = { version = "0.26.0", path = "transports/tcp", optional = true }
libp2p-websocket = { version = "0.27.0", path = "transports/websocket", optional = true }

[dev-dependencies]
async-std = "1.6.2"
env_logger = "0.8.1"
tokio = { version = "0.3", features = ["io-util", "io-std", "stream", "macros", "rt", "rt-multi-thread"] }
>>>>>>> df7e73ec

[workspace]
members = [
    "core",
    "misc/core-derive",
    "misc/multiaddr",
    "misc/multistream-select",
    "misc/peer-id-generator",
    "muxers/mplex",
    "muxers/yamux",
    "protocols/deflate",
    "protocols/floodsub",
    "protocols/gossipsub",
    "protocols/identify",
    "protocols/kad",
    "protocols/mdns",
    "protocols/noise",
    "protocols/ping",
    "protocols/plaintext",
    "protocols/pnet",
    "protocols/request-response",
    "protocols/secio",
    "swarm",
    "transports/dns",
    "transports/tcp",
    "transports/uds",
    "transports/websocket",
    "transports/wasm-ext"
]

<<<<<<< HEAD
[patch.'https://github.com/fluencelabs/rust-libp2p']
libp2p-core = { package = "fluence-fork-libp2p-core", path = "core" }

# NOTE: this is required because trust-graph depends on libp2p-core,
#       and patches it to git only in patch section, which apparently isn't
#       visible via dependency mechanics (i.e., not visible HERE)
[patch.crates-io]
libp2p-core = { package = "fluence-fork-libp2p-core", path = "core" }
wasm-timer = { git = "https://github.com/fluencelabs/wasm-timer", branch = "saturating_duration_since" }

[package.metadata.workspaces]
independent = true
=======
[[example]]
name = "chat-tokio"
required-features = ["tcp-tokio", "mdns"]
>>>>>>> df7e73ec
<|MERGE_RESOLUTION|>--- conflicted
+++ resolved
@@ -64,76 +64,40 @@
 bytes = "0.5"
 futures = "0.3.1"
 lazy_static = "1.2"
-<<<<<<< HEAD
-libp2p-core = { version = "0.20.0", path = "core", package = "fluence-fork-libp2p-core" }
-libp2p-core-derive = { version = "0.20.0", path = "misc/core-derive", package = "fluence-fork-libp2p-core-derive" }
-libp2p-floodsub = { version = "0.20.0", path = "protocols/floodsub", optional = true, package = "fluence-fork-libp2p-floodsub" }
-libp2p-gossipsub = { version = "0.20.0", path = "./protocols/gossipsub", optional = true, package = "fluence-fork-libp2p-gossipsub" }
-libp2p-identify = { version = "0.20.0", path = "protocols/identify", optional = true, package = "fluence-fork-libp2p-identify" }
-libp2p-kad = { version = "0.21.0", path = "protocols/kad", optional = true, package = "fluence-fork-libp2p-kad" }
-libp2p-mplex = { version = "0.20.0", path = "muxers/mplex", optional = true, package = "fluence-fork-libp2p-mplex" }
-libp2p-noise = { version = "0.21.0", path = "protocols/noise", optional = true, package = "fluence-fork-libp2p-noise" }
-libp2p-ping = { version = "0.20.0", path = "protocols/ping", optional = true, package = "fluence-fork-libp2p-ping" }
-libp2p-plaintext = { version = "0.20.0", path = "protocols/plaintext", optional = true, package = "fluence-fork-libp2p-plaintext" }
-libp2p-pnet = { version = "0.19.1", path = "protocols/pnet", optional = true, package = "fluence-fork-libp2p-pnet" }
-libp2p-request-response = { version = "0.1.0", path = "protocols/request-response", optional = true, package = "fluence-fork-libp2p-request-response" }
-libp2p-secio = { version = "0.20.0", path = "protocols/secio", default-features = false, optional = true, package = "fluence-fork-libp2p-secio" }
-libp2p-swarm = { version = "0.20.0", path = "swarm", package = "fluence-fork-libp2p-swarm" }
-libp2p-uds = { version = "0.20.0", path = "transports/uds", optional = true, package = "fluence-fork-libp2p-uds" }
-libp2p-wasm-ext = { version = "0.20.0", path = "transports/wasm-ext", optional = true, package = "fluence-fork-libp2p-wasm-ext" }
-libp2p-yamux = { version = "0.20.0", path = "muxers/yamux", optional = true, package = "fluence-fork-libp2p-yamux" }
-multiaddr = { package = "fluence-fork-parity-multiaddr", version = "0.9.1", path = "misc/multiaddr" }
-multihash = "0.11.0"
-parking_lot = "0.10.0"
-pin-project = "0.4.17"
-=======
-libp2p-core = { version = "0.26.0", path = "core" }
-libp2p-core-derive = { version = "0.21.0", path = "misc/core-derive" }
-libp2p-floodsub = { version = "0.26.0", path = "protocols/floodsub", optional = true }
-libp2p-gossipsub = { version = "0.26.0", path = "./protocols/gossipsub", optional = true }
-libp2p-identify = { version = "0.26.0", path = "protocols/identify", optional = true }
-libp2p-kad = { version = "0.27.0", path = "protocols/kad", optional = true }
-libp2p-mplex = { version = "0.26.0", path = "muxers/mplex", optional = true }
-libp2p-noise = { version = "0.28.0", path = "protocols/noise", optional = true }
-libp2p-ping = { version = "0.26.0", path = "protocols/ping", optional = true }
-libp2p-plaintext = { version = "0.26.0", path = "protocols/plaintext", optional = true }
-libp2p-pnet = { version = "0.20.0", path = "protocols/pnet", optional = true }
-libp2p-request-response = { version = "0.9.0", path = "protocols/request-response", optional = true }
-libp2p-swarm = { version = "0.26.0", path = "swarm" }
-libp2p-uds = { version = "0.26.0", path = "transports/uds", optional = true }
-libp2p-wasm-ext = { version = "0.26.0", path = "transports/wasm-ext", optional = true }
-libp2p-yamux = { version = "0.29.0", path = "muxers/yamux", optional = true }
-multiaddr = { package = "parity-multiaddr", version = "0.10.0", path = "misc/multiaddr" }
+libp2p-core = { version = "0.26.0", path = "core", package = "fluence-fork-libp2p-core" }
+libp2p-core-derive = { version = "0.21.0", path = "misc/core-derive", package = "fluence-fork-libp2p-core-derive" }
+libp2p-floodsub = { version = "0.26.0", path = "protocols/floodsub", optional = true, package = "fluence-fork-libp2p-floodsub" }
+libp2p-gossipsub = { version = "0.26.0", path = "./protocols/gossipsub", optional = true, package = "fluence-fork-libp2p-gossipsub" }
+libp2p-identify = { version = "0.26.0", path = "protocols/identify", optional = true, package = "fluence-fork-libp2p-identify" }
+libp2p-kad = { version = "0.27.0", path = "protocols/kad", optional = true, package = "fluence-fork-libp2p-kad" }
+libp2p-mplex = { version = "0.26.0", path = "muxers/mplex", optional = true, package = "fluence-fork-libp2p-mplex" }
+libp2p-noise = { version = "0.28.0", path = "protocols/noise", optional = true, package = "fluence-fork-libp2p-noise" }
+libp2p-ping = { version = "0.26.0", path = "protocols/ping", optional = true, package = "fluence-fork-libp2p-ping" }
+libp2p-plaintext = { version = "0.26.0", path = "protocols/plaintext", optional = true, package = "fluence-fork-libp2p-plaintext" }
+libp2p-pnet = { version = "0.20.0", path = "protocols/pnet", optional = true, package = "fluence-fork-libp2p-pnet" }
+libp2p-request-response = { version = "0.9.0", path = "protocols/request-response", optional = true, package = "fluence-fork-libp2p-request-response" }
+libp2p-swarm = { version = "0.26.0", path = "swarm", package = "fluence-fork-libp2p-swarm" }
+libp2p-uds = { version = "0.26.0", path = "transports/uds", optional = true, package = "fluence-fork-libp2p-uds" }
+libp2p-wasm-ext = { version = "0.26.0", path = "transports/wasm-ext", optional = true, package = "fluence-fork-libp2p-wasm-ext" }
+libp2p-yamux = { version = "0.29.0", path = "muxers/yamux", optional = true, package = "fluence-fork-libp2p-yamux" }
+multiaddr = { package = "fluence-fork-parity-multiaddr", version = "0.10.0", path = "misc/multiaddr" }
 parking_lot = "0.11.0"
 pin-project = "1.0.0"
->>>>>>> df7e73ec
 smallvec = "1.0"
 wasm-timer = "0.2.4"
 
 [target.'cfg(not(any(target_os = "emscripten", target_os = "wasi", target_os = "unknown")))'.dependencies]
-<<<<<<< HEAD
-libp2p-deflate = { package = "fluence-fork-libp2p-deflate", version = "0.20.0", path = "protocols/deflate", optional = true }
-libp2p-dns = { package = "fluence-fork-libp2p-dns", version = "0.20.0", path = "transports/dns", optional = true }
-libp2p-mdns = { package = "fluence-fork-libp2p-mdns", version = "0.20.0", path = "protocols/mdns", optional = true }
-libp2p-tcp = { package = "fluence-fork-libp2p-tcp", version = "0.20.0", path = "transports/tcp", optional = true }
-libp2p-websocket = { package = "fluence-fork-libp2p-websocket", version = "0.21.0", path = "transports/websocket", optional = true }
-
-[dev-dependencies]
-async-std = "1.6.2"
-env_logger = "0.7.1"
-trust-graph = "0.1.0"
-=======
-libp2p-deflate = { version = "0.26.0", path = "protocols/deflate", optional = true }
-libp2p-dns = { version = "0.26.0", path = "transports/dns", optional = true }
-libp2p-mdns = { version = "0.27.0", path = "protocols/mdns", optional = true }
-libp2p-tcp = { version = "0.26.0", path = "transports/tcp", optional = true }
-libp2p-websocket = { version = "0.27.0", path = "transports/websocket", optional = true }
+libp2p-deflate = { package = "fluence-fork-libp2p-deflate", version = "0.26.0", path = "protocols/deflate", optional = true }
+libp2p-dns = { package = "fluence-fork-libp2p-dns", version = "0.26.0", path = "transports/dns", optional = true }
+libp2p-mdns = { package = "fluence-fork-libp2p-mdns", version = "0.27.0", path = "protocols/mdns", optional = true }
+libp2p-tcp = { package = "fluence-fork-libp2p-tcp", version = "0.26.0", path = "transports/tcp", optional = true }
+libp2p-websocket = { package = "fluence-fork-libp2p-websocket", version = "0.27.0", path = "transports/websocket", optional = true }
 
 [dev-dependencies]
 async-std = "1.6.2"
 env_logger = "0.8.1"
 tokio = { version = "0.3", features = ["io-util", "io-std", "stream", "macros", "rt", "rt-multi-thread"] }
->>>>>>> df7e73ec
+trust-graph = "0.1.0"
 
 [workspace]
 members = [
@@ -164,7 +128,10 @@
     "transports/wasm-ext"
 ]
 
-<<<<<<< HEAD
+[[example]]
+name = "chat-tokio"
+required-features = ["tcp-tokio", "mdns"]
+
 [patch.'https://github.com/fluencelabs/rust-libp2p']
 libp2p-core = { package = "fluence-fork-libp2p-core", path = "core" }
 
@@ -176,9 +143,4 @@
 wasm-timer = { git = "https://github.com/fluencelabs/wasm-timer", branch = "saturating_duration_since" }
 
 [package.metadata.workspaces]
-independent = true
-=======
-[[example]]
-name = "chat-tokio"
-required-features = ["tcp-tokio", "mdns"]
->>>>>>> df7e73ec
+independent = true