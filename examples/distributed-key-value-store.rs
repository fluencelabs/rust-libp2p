--- conflicted
+++ resolved
@@ -155,17 +155,12 @@
     let mut swarm = {
         // Create a Kademlia behaviour.
         let store = MemoryStore::new(local_peer_id.clone());
-<<<<<<< HEAD
         let local_key = match local_key {
             libp2p::identity::Keypair::Ed25519(kp) => kp,
             _ => unreachable!("only ed25519 supported"),
         };
         let kademlia = Kademlia::new(local_key, local_peer_id.clone(), store, TrustGraph::new(vec![]));
-        let mdns = task::block_on(Mdns::new())?;
-=======
-        let kademlia = Kademlia::new(local_peer_id.clone(), store);
         let mdns = task::block_on(Mdns::new(MdnsConfig::default()))?;
->>>>>>> dcfbe4f2
         let behaviour = MyBehaviour { kademlia, mdns };
         Swarm::new(transport, behaviour, local_peer_id)
     };
