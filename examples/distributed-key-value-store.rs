--- conflicted
+++ resolved
@@ -1,213 +1,15 @@
-// // Copyright 20l9 Parity Technologies (UK) Ltd.
-// //
-// // Permission is hereby granted, free of charge, to any person obtaining a
-// // copy of this software and associated documentation files (the "Software"),
-// // to deal in the Software without restriction, including without limitation
-// // the rights to use, copy, modify, merge, publish, distribute, sublicense,
-// // and/or sell copies of the Software, and to permit persons to whom the
-// // Software is furnished to do so, subject to the following conditions:
-// //
-// // The above copyright notice and this permission notice shall be included in
-// // all copies or substantial portions of the Software.
-// //
-// // THE SOFTWARE IS PROVIDED "AS IS", WITHOUT WARRANTY OF ANY KIND, EXPRESS
-// // OR IMPLIED, INCLUDING BUT NOT LIMITED TO THE WARRANTIES OF MERCHANTABILITY,
-// // FITNESS FOR A PARTICULAR PURPOSE AND NONINFRINGEMENT. IN NO EVENT SHALL THE
-// // AUTHORS OR COPYRIGHT HOLDERS BE LIABLE FOR ANY CLAIM, DAMAGES OR OTHER
-// // LIABILITY, WHETHER IN AN ACTION OF CONTRACT, TORT OR OTHERWISE, ARISING
-// // FROM, OUT OF OR IN CONNECTION WITH THE SOFTWARE OR THE USE OR OTHER
-// // DEALINGS IN THE SOFTWARE.
+// Copyright 20l9 Parity Technologies (UK) Ltd.
 //
-// //! A basic key value store demonstrating libp2p and the mDNS and Kademlia protocols.
-// //!
-// //! 1. Using two terminal windows, start two instances. If you local network
-// //!    allows mDNS, they will automatically connect.
-// //!
-// //! 2. Type `PUT my-key my-value` in terminal one and hit return.
-// //!
-// //! 3. Type `GET my-key` in terminal two and hit return.
-// //!
-// //! 4. Close with Ctrl-c.
+// Permission is hereby granted, free of charge, to any person obtaining a
+// copy of this software and associated documentation files (the "Software"),
+// to deal in the Software without restriction, including without limitation
+// the rights to use, copy, modify, merge, publish, distribute, sublicense,
+// and/or sell copies of the Software, and to permit persons to whom the
+// Software is furnished to do so, subject to the following conditions:
 //
-// use async_std::{io, task};
-// use futures::prelude::*;
-// use libp2p::kad::record::store::MemoryStore;
-// use libp2p::kad::{
-//     record::Key,
-//     Kademlia,
-//     KademliaEvent,
-//     PutRecordOk,
-//     QueryResult,
-//     Quorum,
-//     Record
-// };
-// use libp2p::{
-//     NetworkBehaviour,
-//     PeerId,
-//     Swarm,
-//     build_development_transport,
-//     identity,
-//     mdns::{Mdns, MdnsEvent},
-//     swarm::NetworkBehaviourEventProcess
-// };
-// use std::{error::Error, task::{Context, Poll}};
+// The above copyright notice and this permission notice shall be included in
+// all copies or substantial portions of the Software.
 //
-<<<<<<< HEAD
-// fn main() -> Result<(), Box<dyn Error>> {
-//     env_logger::init();
-//
-//     // Create a random key for ourselves.
-//     let local_key = identity::Keypair::generate_ed25519();
-//     let local_peer_id = PeerId::from(local_key.public());
-//
-//     // Set up a an encrypted DNS-enabled TCP Transport over the Mplex protocol.
-//     let transport = build_development_transport(local_key)?;
-//
-//     // We create a custom network behaviour that combines Kademlia and mDNS.
-//     #[derive(NetworkBehaviour)]
-//     struct MyBehaviour {
-//         kademlia: Kademlia<MemoryStore>,
-//         mdns: Mdns
-//     }
-//
-//     impl NetworkBehaviourEventProcess<MdnsEvent> for MyBehaviour {
-//         // Called when `mdns` produces an event.
-//         fn inject_event(&mut self, event: MdnsEvent) {
-//             if let MdnsEvent::Discovered(list) = event {
-//                 for (peer_id, multiaddr) in list {
-//                     self.kademlia.add_address(&peer_id, multiaddr);
-//                 }
-//             }
-//         }
-//     }
-//
-//     impl NetworkBehaviourEventProcess<KademliaEvent> for MyBehaviour {
-//         // Called when `kademlia` produces an event.
-//         fn inject_event(&mut self, message: KademliaEvent) {
-//             match message {
-//                 KademliaEvent::QueryResult { result, .. } => match result {
-//                     QueryResult::GetRecord(Ok(ok)) => {
-//                         for Record { key, value, .. } in ok.records {
-//                             println!(
-//                                 "Got record {:?} {:?}",
-//                                 std::str::from_utf8(key.as_ref()).unwrap(),
-//                                 std::str::from_utf8(&value).unwrap(),
-//                             );
-//                         }
-//                     }
-//                     QueryResult::GetRecord(Err(err)) => {
-//                         eprintln!("Failed to get record: {:?}", err);
-//                     }
-//                     QueryResult::PutRecord(Ok(PutRecordOk { key })) => {
-//                         println!(
-//                             "Successfully put record {:?}",
-//                             std::str::from_utf8(key.as_ref()).unwrap()
-//                         );
-//                     }
-//                     QueryResult::PutRecord(Err(err)) => {
-//                         eprintln!("Failed to put record: {:?}", err);
-//                     }
-//                     _ => {}
-//                 }
-//                 _ => {}
-//             }
-//         }
-//     }
-//
-//     // Create a swarm to manage peers and events.
-//     let mut swarm = {
-//         // Create a Kademlia behaviour.
-//         let store = MemoryStore::new(local_peer_id.clone());
-//         let kademlia = Kademlia::new(local_peer_id.clone(), store);
-//         let mdns = Mdns::new()?;
-//         let behaviour = MyBehaviour { kademlia, mdns };
-//         Swarm::new(transport, behaviour, local_peer_id)
-//     };
-//
-//     // Read full lines from stdin
-//     let mut stdin = io::BufReader::new(io::stdin()).lines();
-//
-//     // Listen on all interfaces and whatever port the OS assigns.
-//     Swarm::listen_on(&mut swarm, "/ip4/0.0.0.0/tcp/0".parse()?)?;
-//
-//     // Kick it off.
-//     let mut listening = false;
-//     task::block_on(future::poll_fn(move |cx: &mut Context| {
-//         loop {
-//             match stdin.try_poll_next_unpin(cx)? {
-//                 Poll::Ready(Some(line)) => handle_input_line(&mut swarm.kademlia, line),
-//                 Poll::Ready(None) => panic!("Stdin closed"),
-//                 Poll::Pending => break
-//             }
-//         }
-//         loop {
-//             match swarm.poll_next_unpin(cx) {
-//                 Poll::Ready(Some(event)) => println!("{:?}", event),
-//                 Poll::Ready(None) => return Poll::Ready(Ok(())),
-//                 Poll::Pending => {
-//                     if !listening {
-//                         if let Some(a) = Swarm::listeners(&swarm).next() {
-//                             println!("Listening on {:?}", a);
-//                             listening = true;
-//                         }
-//                     }
-//                     break
-//                 }
-//             }
-//         }
-//         Poll::Pending
-//     }))
-// }
-//
-// fn handle_input_line(kademlia: &mut Kademlia<MemoryStore>, line: String) {
-//     let mut args = line.split(" ");
-//
-//     match args.next() {
-//         Some("GET") => {
-//             let key = {
-//                 match args.next() {
-//                     Some(key) => Key::new(&key),
-//                     None => {
-//                         eprintln!("Expected key");
-//                         return;
-//                     }
-//                 }
-//             };
-//             kademlia.get_record(&key, Quorum::One);
-//         }
-//         Some("PUT") => {
-//             let key = {
-//                 match args.next() {
-//                     Some(key) => Key::new(&key),
-//                     None => {
-//                         eprintln!("Expected key");
-//                         return;
-//                     }
-//                 }
-//             };
-//             let value = {
-//                 match args.next() {
-//                     Some(value) => value.as_bytes().to_vec(),
-//                     None => {
-//                         eprintln!("Expected value");
-//                         return;
-//                     }
-//                 }
-//             };
-//             let record = Record {
-//                 key,
-//                 value,
-//                 publisher: None,
-//                 expires: None,
-//             };
-//             kademlia.put_record(record, Quorum::One).expect("Failed to store record locally.");
-//         }
-//         _ => {
-//             eprintln!("expected GET or PUT");
-//         }
-//     }
-// }
-=======
 // THE SOFTWARE IS PROVIDED "AS IS", WITHOUT WARRANTY OF ANY KIND, EXPRESS
 // OR IMPLIED, INCLUDING BUT NOT LIMITED TO THE WARRANTIES OF MERCHANTABILITY,
 // FITNESS FOR A PARTICULAR PURPOSE AND NONINFRINGEMENT. IN NO EVENT SHALL THE
@@ -359,6 +161,49 @@
 
 fn handle_input_line(kademlia: &mut Kademlia<MemoryStore>, line: String) {
     let mut args = line.split(" ");
->>>>>>> 5e0bb103
-
-fn main() {}+
+    match args.next() {
+        Some("GET") => {
+            let key = {
+                match args.next() {
+                    Some(key) => Key::new(&key),
+                    None => {
+                        eprintln!("Expected key");
+                        return;
+                    }
+                }
+            };
+            kademlia.get_record(&key, Quorum::One);
+        }
+        Some("PUT") => {
+            let key = {
+                match args.next() {
+                    Some(key) => Key::new(&key),
+                    None => {
+                        eprintln!("Expected key");
+                        return;
+                    }
+                }
+            };
+            let value = {
+                match args.next() {
+                    Some(value) => value.as_bytes().to_vec(),
+                    None => {
+                        eprintln!("Expected value");
+                        return;
+                    }
+                }
+            };
+            let record = Record {
+                key,
+                value,
+                publisher: None,
+                expires: None,
+            };
+            kademlia.put_record(record, Quorum::One).expect("Failed to store record locally.");
+        }
+        _ => {
+            eprintln!("expected GET or PUT");
+        }
+    }
+}